--- conflicted
+++ resolved
@@ -173,23 +173,11 @@
 configure_package_config_file(cmake/${PROJECT_NAME}Config.cmake.in
         "${CMAKE_CURRENT_BINARY_DIR}/${PROJECT_NAME}Config.cmake"
         INSTALL_DESTINATION ${CMAKECONFIG_INSTALL_DIR})
-<<<<<<< HEAD
-write_basic_package_version_file(${CMAKE_CURRENT_BINARY_DIR}/AmbitConfigVersion.cmake
-        VERSION ${AMBIT_VERSION}
-        COMPATIBILITY SameMajorVersion)
-#Temporary disabled because it prevented installation
-#install(FILES ${CMAKE_CURRENT_BINARY_DIR}/AmbitConfig.cmake
-#        ${CMAKE_CURRENT_BINARY_DIR}/AmbitConfigVersion.cmake
-#        DESTINATION ${CMAKECONFIG_INSTALL_DIR})
-install(EXPORT "AmbitTargets"
-        NAMESPACE "Ambit::"
-=======
 write_basic_package_version_file(${CMAKE_CURRENT_BINARY_DIR}/${PROJECT_NAME}ConfigVersion.cmake
         VERSION ${${PROJECT_NAME}_VERSION}
         COMPATIBILITY AnyNewerVersion)
 install(FILES ${CMAKE_CURRENT_BINARY_DIR}/${PROJECT_NAME}Config.cmake
               ${CMAKE_CURRENT_BINARY_DIR}/${PROJECT_NAME}ConfigVersion.cmake
->>>>>>> c6385549
         DESTINATION ${CMAKECONFIG_INSTALL_DIR})
 
 # this has to be the very last CMake module to be included
