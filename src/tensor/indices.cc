--- conflicted
+++ resolved
@@ -47,10 +47,6 @@
 {
     s.erase(s.begin(), std::find_if(s.begin(), s.end(),
                                     [](int c) { return !std::isspace(c); }));
-<<<<<<< HEAD
-
-=======
->>>>>>> 395e0c51
     return s;
 }
 
